use regex::bytes::RegexBuilder;
use std::env;

use crate::config::{Config, Delimiter};
use crate::select::SelectColumns;
use crate::util;
use crate::CliResult;
use serde::Deserialize;

static USAGE: &str = "
Filters CSV data by whether the given regex matches a row.

The regex is applied to each field in each row, and if any field matches,
then the row is written to the output. The columns to search can be limited
with the '--select' flag (but the full row is still written to the output if
there is a match).

Usage:
    qsv search [options] <regex> [<input>]
    qsv search --help

search options:
    -i, --ignore-case      Case insensitive search. This is equivalent to
                           prefixing the regex with '(?i)'.
    -s, --select <arg>     Select the columns to search. See 'qsv select -h'
                           for the full syntax.
    -v, --invert-match     Select only rows that did not match
    -u, --unicode          Enable unicode support. When enabled, character classes
                           will match all unicode word characters instead of only
                           ASCII word characters. Decreases performance.
    -f, --flag <column>    If given, the command will not filter rows
                           but will instead flag the found rows in a new
                           column named <column>, with the row numbers
                           of the matched rows.
    --size-limit <mb>      Set the approximate size limit (MB) of the compiled
                           regular expression. If the compiled expression exceeds this 
                           number, then a compilation error is returned.
                           [default: 100]
    --dfa-size-limit <mb>  Set the approximate size of the cache (MB) used by the regular
                           expression engine's Discrete Finite Automata.
                           [default: 10]

Common options:
    -h, --help             Display this message
    -o, --output <file>    Write output to <file> instead of stdout.
    -n, --no-headers       When set, the first row will not be interpreted
                           as headers. (i.e., They are not searched, analyzed,
                           sliced, etc.)
    -d, --delimiter <arg>  The field delimiter for reading CSV data.
                           Must be a single character. (default: ,)
<<<<<<< HEAD
=======
    -f, --flag <column>    If given, the command will not filter rows
                           but will instead flag the found rows in a new
                           column named <column>, with the row numbers
                           of the matched rows.
    -e, --exitcode         Return exit code 0 if there's a match.
                           Return exit code 1 if no match is found.
>>>>>>> 779f4e6e
";

#[derive(Deserialize)]
struct Args {
    arg_input: Option<String>,
    arg_regex: String,
    flag_select: SelectColumns,
    flag_output: Option<String>,
    flag_no_headers: bool,
    flag_delimiter: Option<Delimiter>,
    flag_invert_match: bool,
    flag_unicode: bool,
    flag_ignore_case: bool,
    flag_flag: Option<String>,
<<<<<<< HEAD
    flag_size_limit: usize,
    flag_dfa_size_limit: usize,
=======
    flag_exitcode: bool,
>>>>>>> 779f4e6e
}

pub fn run(argv: &[&str]) -> CliResult<()> {
    let args: Args = util::get_args(USAGE, argv)?;
    let regex_unicode = match env::var("QSV_REGEX_UNICODE") {
        Ok(_) => true,
        Err(_) => args.flag_unicode,
    };
    let pattern = RegexBuilder::new(&*args.arg_regex)
        .case_insensitive(args.flag_ignore_case)
        .unicode(regex_unicode)
        .size_limit(args.flag_size_limit * (1 << 20))
        .dfa_size_limit(args.flag_dfa_size_limit * (1 << 20))
        .build()?;
    let rconfig = Config::new(&args.arg_input)
        .delimiter(args.flag_delimiter)
        .no_headers(args.flag_no_headers)
        .checkutf8(false)
        .select(args.flag_select);

    let mut rdr = rconfig.reader()?;
    let mut wtr = Config::new(&args.flag_output).writer()?;

    let mut headers = rdr.byte_headers()?.clone();
    let sel = rconfig.selection(&headers)?;

    if let Some(column_name) = args.flag_flag.clone() {
        headers.push_field(column_name.as_bytes());
    }

    if !rconfig.no_headers {
        wtr.write_record(&headers)?;
    }
    let mut record = csv::ByteRecord::new();
    let mut flag_rowi: u64 = 1;
    let mut match_found = false;
    #[allow(unused_assignments)]
    let mut matched_rows = String::with_capacity(20); // to save on allocs
    while rdr.read_byte_record(&mut record)? {
        let mut m = sel.select(&record).any(|f| pattern.is_match(f));
        if !match_found && m {
            match_found = true;
        }
        if args.flag_invert_match {
            m = !m;
        }

        if args.flag_flag.is_some() {
            flag_rowi += 1;
            record.push_field(if m {
                matched_rows = flag_rowi.to_string();
                matched_rows.as_bytes()
            } else {
                b"0"
            });
            wtr.write_byte_record(&record)?;
        } else if m {
            wtr.write_byte_record(&record)?;
        }
    }
    wtr.flush()?;

    if args.flag_exitcode {
        if match_found {
            std::process::exit(0);
        } else {
            std::process::exit(1);
        }
    }

    Ok(())
}<|MERGE_RESOLUTION|>--- conflicted
+++ resolved
@@ -48,15 +48,8 @@
                            sliced, etc.)
     -d, --delimiter <arg>  The field delimiter for reading CSV data.
                            Must be a single character. (default: ,)
-<<<<<<< HEAD
-=======
-    -f, --flag <column>    If given, the command will not filter rows
-                           but will instead flag the found rows in a new
-                           column named <column>, with the row numbers
-                           of the matched rows.
     -e, --exitcode         Return exit code 0 if there's a match.
                            Return exit code 1 if no match is found.
->>>>>>> 779f4e6e
 ";
 
 #[derive(Deserialize)]
@@ -71,12 +64,9 @@
     flag_unicode: bool,
     flag_ignore_case: bool,
     flag_flag: Option<String>,
-<<<<<<< HEAD
     flag_size_limit: usize,
     flag_dfa_size_limit: usize,
-=======
     flag_exitcode: bool,
->>>>>>> 779f4e6e
 }
 
 pub fn run(argv: &[&str]) -> CliResult<()> {
