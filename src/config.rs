#[allow(deprecated, unused_imports)]
use std::ascii::AsciiExt;
use std::borrow::ToOwned;
use std::env;
use std::fs;
use std::io::{self, Read};
use std::ops::Deref;
use std::path::PathBuf;

use crate::serde::de::{Deserialize, Deserializer, Error};

use crate::index::Indexed;
use crate::select::{SelectColumns, Selection};
use crate::util;
use crate::CliResult;

#[derive(Clone, Copy, Debug)]
pub struct Delimiter(pub u8);

/// Delimiter represents values that can be passed from the command line that
/// can be used as a field delimiter in CSV data.
///
/// Its purpose is to ensure that the Unicode character given decodes to a
/// valid ASCII character as required by the CSV parser.
impl Delimiter {
    pub fn as_byte(self) -> u8 {
        self.0
    }
}

impl<'de> Deserialize<'de> for Delimiter {
    fn deserialize<D: Deserializer<'de>>(d: D) -> Result<Delimiter, D::Error> {
        let c = String::deserialize(d)?;
        match &*c {
            r"\t" => Ok(Delimiter(b'\t')),
            s => {
                if s.len() != 1 {
                    let msg = format!(
                        "Could not convert '{}' to a single \
                                       ASCII character.",
                        s
                    );
                    return Err(D::Error::custom(msg));
                }
                let c = s.chars().next().unwrap();
                if c.is_ascii() {
                    Ok(Delimiter(c as u8))
                } else {
                    let msg = format!(
                        "Could not convert '{}' \
                                       to ASCII delimiter.",
                        c
                    );
                    Err(D::Error::custom(msg))
                }
            }
        }
    }
}

#[derive(Debug)]
pub struct Config {
    path: Option<PathBuf>, // None implies <stdin>
    idx_path: Option<PathBuf>,
    select_columns: Option<SelectColumns>,
    delimiter: u8,
    pub no_headers: bool,
    flexible: bool,
    terminator: csv::Terminator,
    quote: u8,
    quote_style: csv::QuoteStyle,
    double_quote: bool,
    escape: Option<u8>,
    quoting: bool,
}

// Empty trait as an alias for Seek and Read that avoids auto trait errors
pub trait SeekRead: io::Seek + io::Read {}
impl<T: io::Seek + io::Read> SeekRead for T {}

impl Config {
    pub fn new(path: &Option<String>) -> Config {
        let (path, delim) = match *path {
            None => (None, b','),
            Some(ref s) if s.deref() == "-" => (None, b','),
            Some(ref s) => {
                let path = PathBuf::from(s);
                let delim = if path.extension().map_or(false, |v| v == "tsv" || v == "tab") {
                    b'\t'
                } else {
                    b','
                };
                (Some(path), delim)
            }
        };
        Config {
            path,
            idx_path: None,
            select_columns: None,
            delimiter: delim,
            no_headers: false,
            flexible: false,
            terminator: csv::Terminator::Any(b'\n'),
            quote: b'"',
            quote_style: csv::QuoteStyle::Necessary,
            double_quote: true,
            escape: None,
            quoting: true,
        }
    }

    pub fn delimiter(mut self, d: Option<Delimiter>) -> Config {
        if let Some(d) = d {
            self.delimiter = d.as_byte();
        }
        self
    }

    pub fn no_headers(mut self, mut yes: bool) -> Config {
        if env::var("QSV_TOGGLE_HEADERS").unwrap_or_else(|_| "0".to_owned()) == "1" {
            yes = !yes;
        }
        self.no_headers = yes;
        self
    }

    pub fn flexible(mut self, yes: bool) -> Config {
        self.flexible = yes;
        self
    }

    pub fn crlf(mut self, yes: bool) -> Config {
        if yes {
            self.terminator = csv::Terminator::CRLF;
        } else {
            self.terminator = csv::Terminator::Any(b'\n');
        }
        self
    }

    pub fn terminator(mut self, term: csv::Terminator) -> Config {
        self.terminator = term;
        self
    }

    pub fn quote(mut self, quote: u8) -> Config {
        self.quote = quote;
        self
    }

    pub fn quote_style(mut self, style: csv::QuoteStyle) -> Config {
        self.quote_style = style;
        self
    }

    pub fn double_quote(mut self, yes: bool) -> Config {
        self.double_quote = yes;
        self
    }

    pub fn escape(mut self, escape: Option<u8>) -> Config {
        self.escape = escape;
        self
    }

    pub fn quoting(mut self, yes: bool) -> Config {
        self.quoting = yes;
        self
    }

    pub fn select(mut self, sel_cols: SelectColumns) -> Config {
        self.select_columns = Some(sel_cols);
        self
    }

    pub fn is_std(&self) -> bool {
        self.path.is_none()
    }

    pub fn selection(&self, first_record: &csv::ByteRecord) -> Result<Selection, String> {
        match self.select_columns {
            None => Err("Config has no 'SelectColums'. Did you call \
                         Config::select?"
                .to_owned()),
            Some(ref sel) => sel.selection(first_record, !self.no_headers),
        }
    }

    pub fn write_headers<R: io::Read, W: io::Write>(
        &self,
        r: &mut csv::Reader<R>,
        w: &mut csv::Writer<W>,
    ) -> csv::Result<()> {
        if !self.no_headers {
            let r = r.byte_headers()?;
            if !r.is_empty() {
                w.write_record(r)?;
            }
        }
        Ok(())
    }

    pub fn writer(&self) -> io::Result<csv::Writer<Box<dyn io::Write + 'static>>> {
        Ok(self.from_writer(self.io_writer()?))
    }

    pub fn reader(&self) -> io::Result<csv::Reader<Box<dyn io::Read + 'static>>> {
        Ok(self.from_reader(self.io_reader()?))
    }

    pub fn reader_file(&self) -> io::Result<csv::Reader<fs::File>> {
        match self.path {
            None => Err(io::Error::new(
                io::ErrorKind::Other,
                "Cannot use <stdin> here",
            )),
            Some(ref p) => fs::File::open(p).map(|f| self.from_reader(f)),
        }
    }

<<<<<<< HEAD
    pub fn index_files(&self) -> io::Result<Option<(csv::Reader<fs::File>, fs::File)>> {
=======
    pub fn reader_file_stdin(&self) -> io::Result<csv::Reader<Box<SeekRead+'static>>> {
        Ok(match self.path {
            None => {
                // Create a buffer in memory when stdin needs to be indexed
                let mut buffer: Vec<u8> = Vec::new();
                let stdin = io::stdin();
                stdin.lock().read_to_end(&mut buffer)?;
                self.from_reader(Box::new(io::Cursor::new(buffer)))
            },
            Some(ref p) => {
                self.from_reader(Box::new(fs::File::open(p).unwrap()))
            },
        })
    }

    pub fn index_files(&self)
           -> io::Result<Option<(csv::Reader<fs::File>, fs::File)>> {
>>>>>>> 41b7a7d3
        let (csv_file, idx_file) = match (&self.path, &self.idx_path) {
            (&None, &None) => return Ok(None),
            (&None, &Some(_)) => {
                return Err(io::Error::new(
                    io::ErrorKind::Other,
                    "Cannot use <stdin> with indexes",
                    // Some(format!("index file: {}", p.display()))
                ))
            }
            (&Some(ref p), &None) => {
                // We generally don't want to report an error here, since we're
                // passively trying to find an index.
                let idx_file = match fs::File::open(&util::idx_path(p)) {
                    // TODO: Maybe we should report an error if the file exists
                    // but is not readable.
                    Err(_) => return Ok(None),
                    Ok(f) => f,
                };
                (fs::File::open(p)?, idx_file)
            }
            (&Some(ref p), &Some(ref ip)) => (fs::File::open(p)?, fs::File::open(ip)?),
        };
        // If the CSV data was last modified after the index file was last
        // modified, then return an error and demand the user regenerate the
        // index.
        let data_modified = util::last_modified(&csv_file.metadata()?);
        let idx_modified = util::last_modified(&idx_file.metadata()?);
        if data_modified > idx_modified {
            return Err(io::Error::new(
                io::ErrorKind::Other,
                "The CSV file was modified after the index file. \
                 Please re-create the index.",
            ));
        }
        let csv_rdr = self.from_reader(csv_file);
        Ok(Some((csv_rdr, idx_file)))
    }

    pub fn indexed(&self) -> CliResult<Option<Indexed<fs::File, fs::File>>> {
        match self.index_files()? {
            None => Ok(None),
            Some((r, i)) => Ok(Some(Indexed::open(r, i)?)),
        }
    }

    pub fn io_reader(&self) -> io::Result<Box<dyn io::Read + 'static>> {
        Ok(match self.path {
            None => Box::new(io::stdin()),
            Some(ref p) => match fs::File::open(p) {
                Ok(x) => Box::new(x),
                Err(err) => {
                    let msg = format!("failed to open {}: {}", p.display(), err);
                    return Err(io::Error::new(io::ErrorKind::NotFound, msg));
                }
            },
        })
    }

    pub fn from_reader<R: Read>(&self, rdr: R) -> csv::Reader<R> {
        csv::ReaderBuilder::new()
            .flexible(self.flexible)
            .delimiter(self.delimiter)
            .has_headers(!self.no_headers)
            .quote(self.quote)
            .quoting(self.quoting)
            .escape(self.escape)
            .from_reader(rdr)
    }

    pub fn io_writer(&self) -> io::Result<Box<dyn io::Write + 'static>> {
        Ok(match self.path {
            None => Box::new(io::stdout()),
            Some(ref p) => Box::new(fs::File::create(p)?),
        })
    }

    pub fn from_writer<W: io::Write>(&self, wtr: W) -> csv::Writer<W> {
        csv::WriterBuilder::new()
            .flexible(self.flexible)
            .delimiter(self.delimiter)
            .terminator(self.terminator)
            .quote(self.quote)
            .quote_style(self.quote_style)
            .double_quote(self.double_quote)
            .escape(self.escape.unwrap_or(b'\\'))
            .buffer_capacity(32 * (1 << 10))
            .from_writer(wtr)
    }
}<|MERGE_RESOLUTION|>--- conflicted
+++ resolved
@@ -218,10 +218,7 @@
         }
     }
 
-<<<<<<< HEAD
-    pub fn index_files(&self) -> io::Result<Option<(csv::Reader<fs::File>, fs::File)>> {
-=======
-    pub fn reader_file_stdin(&self) -> io::Result<csv::Reader<Box<SeekRead+'static>>> {
+    pub fn reader_file_stdin(&self) -> io::Result<csv::Reader<Box<dyn SeekRead+'static>>> {
         Ok(match self.path {
             None => {
                 // Create a buffer in memory when stdin needs to be indexed
@@ -238,7 +235,6 @@
 
     pub fn index_files(&self)
            -> io::Result<Option<(csv::Reader<fs::File>, fs::File)>> {
->>>>>>> 41b7a7d3
         let (csv_file, idx_file) = match (&self.path, &self.idx_path) {
             (&None, &None) => return Ok(None),
             (&None, &Some(_)) => {
