extern crate byteorder;
extern crate crossbeam_channel as channel;
extern crate csv;
extern crate csv_index;
extern crate docopt;
extern crate hlua;
extern crate filetime;
extern crate num_cpus;
extern crate pyo3;
extern crate rand;
extern crate regex;
extern crate serde;
<<<<<<< HEAD
=======
#[macro_use]
extern crate serde_derive;
extern crate serde_json;
>>>>>>> f564e0f3
extern crate stats;
extern crate tabwriter;
extern crate textwrap;
extern crate threadpool;
<<<<<<< HEAD
extern crate dateparser;
=======
extern crate uuid;
>>>>>>> f564e0f3

use std::borrow::ToOwned;
use std::env;
use std::fmt;
use std::io;
use std::process;

use serde::Deserialize;

use docopt::Docopt;

#[global_allocator]
static GLOBAL: mimalloc::MiMalloc = mimalloc::MiMalloc;

macro_rules! wout {
    ($($arg:tt)*) => ({
        use std::io::Write;
        (writeln!(&mut ::std::io::stdout(), $($arg)*)).unwrap();
    });
}

macro_rules! werr {
    ($($arg:tt)*) => ({
        use std::io::Write;
        (writeln!(&mut ::std::io::stderr(), $($arg)*)).unwrap();
    });
}

macro_rules! fail {
    ($e:expr) => (Err(::std::convert::From::from($e)));
}

macro_rules! command_list {
    () => (
"
    apply       Apply series of transformations to a column
    behead      Drop header from CSV file
    cat         Concatenate by row or column
    count       Count records
<<<<<<< HEAD
    dedup       Remove redundant rows
    exclude     Excludes the records in one CSV from another
    fill        Fill empty values
=======
    enum        Add a new column enumerating CSV lines
    explode     Explode rows based on some column separator
    foreach     Loop over a CSV file to execute bash commands
>>>>>>> f564e0f3
    fixlengths  Makes all records have same length
    flatten     Show one field per line
    fmt         Format CSV output (change field delimiter)
    frequency   Show frequency tables
    headers     Show header names
    help        Show this usage message.
    index       Create CSV index for faster access
    input       Read CSV data with special quoting rules
    join        Join CSV files
    jsonl       Convert newline-delimited JSON files to CSV
    lua         Execute Lua script on CSV data
    partition   Partition CSV data based on a column value
    pseudo      Pseudonymise the values of a column
    py          Execute Python script on CSV data
    sample      Randomly sample CSV data
<<<<<<< HEAD
    rename      Rename the columns of CSV data efficiently
=======
    replace     Replace patterns in CSV data
>>>>>>> f564e0f3
    reverse     Reverse rows of CSV data
    search      Search CSV data with regexes
    select      Select columns from CSV
    slice       Slice records from CSV
    sort        Sort CSV data
    split       Split CSV data into many files
    stats       Compute basic statistics
    table       Align CSV data into columns
    transpose   Transpose rows/columns of CSV data
"
    )
}

mod cmd;
mod config;
mod index;
mod select;
mod util;

static USAGE: &str = concat!("
Usage:
    qsv <command> [<args>...]
    qsv [options]

Options:
    --list        List all commands available.
    -h, --help    Display this message
    <command> -h  Display the command help message
    --version     Print version info and exit

Commands:", command_list!());

#[derive(Deserialize)]
struct Args {
    arg_command: Option<Command>,
    flag_list: bool,
}

fn main() {
    let args: Args = Docopt::new(USAGE)
                            .and_then(|d| d.options_first(true)
                                           .version(Some(util::version()))
                                           .deserialize())
                            .unwrap_or_else(|e| e.exit());
    if args.flag_list {
        wout!(concat!("Installed commands:", command_list!()));
        return;
    }
    match args.arg_command {
        None => {
            werr!(concat!(
                "qsv is a suite of CSV command line utilities.

Please choose one of the following commands:",
                command_list!()));
            process::exit(0);
        }
        Some(cmd) => {
            match cmd.run() {
                Ok(()) => process::exit(0),
                Err(CliError::Flag(err)) => err.exit(),
                Err(CliError::Csv(err)) => {
                    werr!("{}", err);
                    process::exit(1);
                }
                Err(CliError::Io(ref err))
                        if err.kind() == io::ErrorKind::BrokenPipe => {
                    process::exit(0);
                }
                Err(CliError::Io(err)) => {
                    werr!("{}", err);
                    process::exit(1);
                }
                Err(CliError::Other(msg)) => {
                    werr!("{}", msg);
                    process::exit(1);
                }
            }
        }
    }
}

#[derive(Debug, Deserialize)]
#[serde(rename_all = "lowercase")]
enum Command {
    Apply,
    Behead,
    Cat,
    Count,
<<<<<<< HEAD
    Dedup,
    Exclude,
    Fill,
=======
    Enum,
    Explode,
    ForEach,
>>>>>>> f564e0f3
    FixLengths,
    Flatten,
    Fmt,
    Frequency,
    Headers,
    Help,
    Index,
    Input,
    Join,
    Jsonl,
    Lua,
    Partition,
<<<<<<< HEAD
    Rename,
=======
    Pseudo,
    Py,
    Replace,
>>>>>>> f564e0f3
    Reverse,
    Sample,
    Search,
    Select,
    Slice,
    Sort,
    Split,
    Stats,
    Table,
    Transpose,
}

impl Command {
    fn run(self) -> CliResult<()> {
        let argv: Vec<_> = env::args().collect();
        let argv: Vec<_> = argv.iter().map(|s| &**s).collect();
        let argv = &*argv;

        if !argv[1].chars().all(char::is_lowercase) {
            return Err(CliError::Other(format!(
<<<<<<< HEAD
                "qsv expects commands in lowercase. Did you mean '{}'?",
                argv[1].to_lowercase())));
=======
                "xsv expects commands in lowercase. Did you mean '{}'?",
                argv[1].to_lowercase()).to_string()));
>>>>>>> f564e0f3
        }
        match self {
            Command::Apply => cmd::apply::run(argv),
            Command::Behead => cmd::behead::run(argv),
            Command::Cat => cmd::cat::run(argv),
            Command::Count => cmd::count::run(argv),
<<<<<<< HEAD
            Command::Dedup => cmd::dedup::run(argv),
            Command::Exclude => cmd::exclude::run(argv),
            Command::Fill => cmd::fill::run(argv),
=======
            Command::Enum => cmd::enumerate::run(argv),
            Command::Explode => cmd::explode::run(argv),
            Command::ForEach => cmd::foreach::run(argv),
>>>>>>> f564e0f3
            Command::FixLengths => cmd::fixlengths::run(argv),
            Command::Flatten => cmd::flatten::run(argv),
            Command::Fmt => cmd::fmt::run(argv),
            Command::Frequency => cmd::frequency::run(argv),
            Command::Headers => cmd::headers::run(argv),
            Command::Help => { wout!("{}", USAGE); Ok(()) }
            Command::Index => cmd::index::run(argv),
            Command::Input => cmd::input::run(argv),
            Command::Join => cmd::join::run(argv),
            Command::Jsonl => cmd::jsonl::run(argv),
            Command::Lua => cmd::lua::run(argv),
            Command::Partition => cmd::partition::run(argv),
<<<<<<< HEAD
            Command::Rename => cmd::rename::run(argv),
=======
            Command::Pseudo => cmd::pseudo::run(argv),
            Command::Py => cmd::python::run(argv),
            Command::Replace => cmd::replace::run(argv),
>>>>>>> f564e0f3
            Command::Reverse => cmd::reverse::run(argv),
            Command::Sample => cmd::sample::run(argv),
            Command::Search => cmd::search::run(argv),
            Command::Select => cmd::select::run(argv),
            Command::Slice => cmd::slice::run(argv),
            Command::Sort => cmd::sort::run(argv),
            Command::Split => cmd::split::run(argv),
            Command::Stats => cmd::stats::run(argv),
            Command::Table => cmd::table::run(argv),
            Command::Transpose => cmd::transpose::run(argv),
        }
    }
}

pub type CliResult<T> = Result<T, CliError>;

#[derive(Debug)]
pub enum CliError {
    Flag(docopt::Error),
    Csv(csv::Error),
    Io(io::Error),
    Other(String),
}

impl fmt::Display for CliError {
    fn fmt(&self, f: &mut fmt::Formatter) -> fmt::Result {
        match *self {
            CliError::Flag(ref e) => { e.fmt(f) }
            CliError::Csv(ref e) => { e.fmt(f) }
            CliError::Io(ref e) => { e.fmt(f) }
            CliError::Other(ref s) => { f.write_str(&**s) }
        }
    }
}

impl From<docopt::Error> for CliError {
    fn from(err: docopt::Error) -> CliError {
        CliError::Flag(err)
    }
}

impl From<csv::Error> for CliError {
    fn from(err: csv::Error) -> CliError {
        if !err.is_io_error() {
            return CliError::Csv(err);
        }
        match err.into_kind() {
            csv::ErrorKind::Io(v) => From::from(v),
            _ => unreachable!(),
        }
    }
}

impl From<io::Error> for CliError {
    fn from(err: io::Error) -> CliError {
        CliError::Io(err)
    }
}

impl From<String> for CliError {
    fn from(err: String) -> CliError {
        CliError::Other(err)
    }
}

impl<'a> From<&'a str> for CliError {
    fn from(err: &'a str) -> CliError {
        CliError::Other(err.to_owned())
    }
}

impl From<regex::Error> for CliError {
    fn from(err: regex::Error) -> CliError {
        CliError::Other(format!("{:?}", err))
    }
}<|MERGE_RESOLUTION|>--- conflicted
+++ resolved
@@ -10,21 +10,13 @@
 extern crate rand;
 extern crate regex;
 extern crate serde;
-<<<<<<< HEAD
-=======
-#[macro_use]
-extern crate serde_derive;
 extern crate serde_json;
->>>>>>> f564e0f3
 extern crate stats;
 extern crate tabwriter;
 extern crate textwrap;
 extern crate threadpool;
-<<<<<<< HEAD
 extern crate dateparser;
-=======
 extern crate uuid;
->>>>>>> f564e0f3
 
 use std::borrow::ToOwned;
 use std::env;
@@ -64,18 +56,15 @@
     behead      Drop header from CSV file
     cat         Concatenate by row or column
     count       Count records
-<<<<<<< HEAD
     dedup       Remove redundant rows
     exclude     Excludes the records in one CSV from another
-    fill        Fill empty values
-=======
     enum        Add a new column enumerating CSV lines
     explode     Explode rows based on some column separator
-    foreach     Loop over a CSV file to execute bash commands
->>>>>>> f564e0f3
+    fill        Fill empty values
     fixlengths  Makes all records have same length
     flatten     Show one field per line
     fmt         Format CSV output (change field delimiter)
+    foreach     Loop over a CSV file to execute bash commands
     frequency   Show frequency tables
     headers     Show header names
     help        Show this usage message.
@@ -88,11 +77,8 @@
     pseudo      Pseudonymise the values of a column
     py          Execute Python script on CSV data
     sample      Randomly sample CSV data
-<<<<<<< HEAD
     rename      Rename the columns of CSV data efficiently
-=======
     replace     Replace patterns in CSV data
->>>>>>> f564e0f3
     reverse     Reverse rows of CSV data
     search      Search CSV data with regexes
     select      Select columns from CSV
@@ -182,18 +168,15 @@
     Behead,
     Cat,
     Count,
-<<<<<<< HEAD
     Dedup,
+    Enum,
     Exclude,
+    Explode,
     Fill,
-=======
-    Enum,
-    Explode,
-    ForEach,
->>>>>>> f564e0f3
     FixLengths,
     Flatten,
     Fmt,
+    ForEach,
     Frequency,
     Headers,
     Help,
@@ -203,13 +186,10 @@
     Jsonl,
     Lua,
     Partition,
-<<<<<<< HEAD
-    Rename,
-=======
     Pseudo,
     Py,
+    Rename,
     Replace,
->>>>>>> f564e0f3
     Reverse,
     Sample,
     Search,
@@ -230,31 +210,23 @@
 
         if !argv[1].chars().all(char::is_lowercase) {
             return Err(CliError::Other(format!(
-<<<<<<< HEAD
                 "qsv expects commands in lowercase. Did you mean '{}'?",
                 argv[1].to_lowercase())));
-=======
-                "xsv expects commands in lowercase. Did you mean '{}'?",
-                argv[1].to_lowercase()).to_string()));
->>>>>>> f564e0f3
         }
         match self {
             Command::Apply => cmd::apply::run(argv),
             Command::Behead => cmd::behead::run(argv),
             Command::Cat => cmd::cat::run(argv),
             Command::Count => cmd::count::run(argv),
-<<<<<<< HEAD
             Command::Dedup => cmd::dedup::run(argv),
+            Command::Enum => cmd::enumerate::run(argv),
             Command::Exclude => cmd::exclude::run(argv),
+            Command::Explode => cmd::explode::run(argv),
             Command::Fill => cmd::fill::run(argv),
-=======
-            Command::Enum => cmd::enumerate::run(argv),
-            Command::Explode => cmd::explode::run(argv),
-            Command::ForEach => cmd::foreach::run(argv),
->>>>>>> f564e0f3
             Command::FixLengths => cmd::fixlengths::run(argv),
             Command::Flatten => cmd::flatten::run(argv),
             Command::Fmt => cmd::fmt::run(argv),
+            Command::ForEach => cmd::foreach::run(argv),
             Command::Frequency => cmd::frequency::run(argv),
             Command::Headers => cmd::headers::run(argv),
             Command::Help => { wout!("{}", USAGE); Ok(()) }
@@ -264,13 +236,10 @@
             Command::Jsonl => cmd::jsonl::run(argv),
             Command::Lua => cmd::lua::run(argv),
             Command::Partition => cmd::partition::run(argv),
-<<<<<<< HEAD
-            Command::Rename => cmd::rename::run(argv),
-=======
             Command::Pseudo => cmd::pseudo::run(argv),
             Command::Py => cmd::python::run(argv),
+            Command::Rename => cmd::rename::run(argv),
             Command::Replace => cmd::replace::run(argv),
->>>>>>> f564e0f3
             Command::Reverse => cmd::reverse::run(argv),
             Command::Sample => cmd::sample::run(argv),
             Command::Search => cmd::search::run(argv),
