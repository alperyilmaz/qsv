--- conflicted
+++ resolved
@@ -108,7 +108,6 @@
     (wrk, cmd)
 }
 
-<<<<<<< HEAD
 fn get_field_value(wrk: &Workdir, cmd: &mut process::Command, field: &str) -> String {
     if field == "nullcount" {
         cmd.arg("--nullcount");
@@ -116,20 +115,13 @@
     if field == "median" {
         cmd.arg("--median");
     }
+    if field == "quartiles" { cmd.arg("--quartiles"); }
     if field == "cardinality" {
         cmd.arg("--cardinality");
     }
     if field == "mode" {
         cmd.arg("--mode");
     }
-=======
-fn get_field_value(wrk: &Workdir, cmd: &mut process::Command, field: &str)
-                  -> String {
-    if field == "median" { cmd.arg("--median"); }
-    if field == "quartiles" { cmd.arg("--quartiles"); }
-    if field == "cardinality" { cmd.arg("--cardinality"); }
-    if field == "mode" { cmd.arg("--mode"); }
->>>>>>> 040e1985
 
     let mut rows: Vec<Vec<String>> = wrk.read_stdout(cmd);
     let headers = rows.remove(0);
