--- conflicted
+++ resolved
@@ -53,7 +53,6 @@
 07/07/2014 00:00,http://opendatacommunities.org/id/district-council/adur,Adur,http://id.esd.org.uk/service/579,Public toilets,PUBLIC CONVENIENCE NORTH PAVILION BUCKINGHAM PARK UPPER SHOREHAM ROAD SHOREHAM-BY-SEA,OSGB36,522007,106062,http://www.ordnancesurvey.co.uk/business-and-government/help-and-support/public-sector/guidance/derived-data-exemptions.html,Female and male,None,No,No,No,No,No,No,No,,,http://www.adur-worthing.gov.uk/streets-and-travel/public-toilets/,,ADC,surveyors@adur-worthing.gov.uk,01903 221471,Grounds staff only not public,60032527,,PUBLIC CONVENIENCE NORTH PAVILION BUCKINGHAM PARK UPPER SHOREHAM ROAD SHOREHAM-BY-SEA,,
 07/07/2014 00:00,http://opendatacommunities.org/id/district-council/adur,Adur,http://id.esd.org.uk/service/579,Public toilets,PUBLIC CONVENIENCES CIVIC CENTRE HAM ROAD SHOREHAM-BY-SEA,OSGB36,522083,105168,http://www.ordnancesurvey.co.uk/business-and-government/help-and-support/public-sector/guidance/derived-data-exemptions.html,Female and male,Unisex,Yes,No,No,No,No,No,No,,,http://www.adur-worthing.gov.uk/streets-and-travel/public-toilets/,09.00 - 17.00,ADC,surveyors@adur-worthing.gov.uk,01903 221471,,60034215,,PUBLIC CONVENIENCES CIVIC CENTRE HAM ROAD SHOREHAM-BY-SEA,,"#;
 
-<<<<<<< HEAD
 #[test]
 fn validate_adur_public_toilets_dataset_with_json_schema() {
 
@@ -62,200 +61,6 @@
     // locate resources/test relative to crate base dir
     let mut path = PathBuf::from(env!("CARGO_MANIFEST_DIR"));
     path.push("resources/test");
-=======
-// Public Toilets Schema
-// manually converted from JSON Table Schema
-// https://github.com/esd-org-uk/schemas/blob/master/PublicToilets/PublicToilets.json
-pub const PUBLIC_TOILET_SCHEMA: &str = r#"
-    {
-        "$schema": "https://json-schema.org/draft-07/schema",
-        "$id": "https://example.com/public_toilets.schema.json",
-        "title": "Public Toilets",
-        "description": "List of Public Toilets",
-        "type": "object",
-        "properties": {
-            "ExtractDate":
-            {
-            "description": "The date that the data was last extracted from its source database or manually updated",
-            "type": ["string"],
-            "pattern": "(^([0-2]\\d|[3][0-1])\\/([0]\\d|[1][0-2])\\/[1-2]\\d{3}((\\s([0-1]\\d|[2][0-3]):[0-5]\\d(:[0-5]\\d)?)?)|)$"
-            },
-            "OrganisationURI":
-            {
-            "description": "URI from ODC of publishing organisation",
-            "type": ["string", "null"]
-            },
-            "OrganisationLabel":
-            {
-            "description": "Label of publishing organisation. If empty uses this will be the same as the publishing organisation",
-            "type": ["string"]
-            },
-            "ServiceTypeURI":
-            {
-            "description": "Service URI from http://id.esd.org.uk/list/services",
-            "type": ["string", "null"]
-            },
-            "ServiceTypeLabel":
-            {
-            "description": "Label of the Service Type URI",
-            "type": ["string"]
-            },
-            "LocationText":
-            {
-            "description": "Name of building, street, park etc.",
-            "type": ["string"]
-            },
-            "CoordinateReferenceSystem":
-            {
-            "description": "‘WGS84’ (http://en.wikipedia.org/wiki/WGS84) or ‘OSGB36’ (http://en.wikipedia.org/wiki/Ordnance_Survey_National_Grid). WGS84 is the default.",
-            "type": ["string", "null"],
-            "pattern": "(WGS84|OSGB36)"
-            },
-            "GeoX":
-            {
-            "description": "Longitude or east grid reference for centroid of application boundary",
-            "type": "number"
-            },
-            "GeoY":
-            {
-            "description": "Latitude or north grid reference for centroid of application boundary",
-            "type": "number"
-            },
-            "GeoPointLicensingURL":
-            {
-            "description": "URL of any page that describes any licensing restrictions on using the northing and easting.",
-            "type": ["string", "null"]
-            },
-            "Category":
-            {
-            "description": "Use `None` if only accessible",
-            "type": ["string", "null"],
-            "pattern": "(Female|Male|Female and Male|Unisex|Male urinal|Children only|None)"
-            },
-            "AccessibleCategory":
-            {
-            "description": "Use `None` if not accessible",
-            "type": ["string", "null"]
-            },
-            "RADARKeyNeeded":
-            {
-            "description": "Flag to show whether a RADAR Key is needed",
-            "type": ["string", "null"]
-            },
-            "BabyChange":
-            {
-            "description": "Flag to show whether there are baby changing facilities",
-            "type": ["string", "null"]
-            },
-            "FamilyToilet":
-            {
-            "description": "Flag to show whether there is a family toilet",
-            "type": ["string", "null"]
-            },
-            "ChangingPlace":
-            {
-            "description": "Flag to indicate whether the toilet includes changing facilities for people with profound and multiple learning disabilities and their carers, as well as many other disabled people. See http://www.changing-places.org/",
-            "type": ["string", "null"]
-            },
-            "AutomaticPublicConvenience":
-            {
-            "description": "Flag to indicate whether this is an automatic public convenience (aka superloo)",
-            "type": ["string", "null"]
-            },
-            "FullTimeStaffing":
-            {
-            "description": "Flag to indicate whether there is full time staffing",
-            "type": ["string", "null"]
-            },
-            "PartOfCommunityScheme":
-            {
-            "description": "Flag to indicate whether it is part of a community scheme",
-            "type": ["string", "null"]
-            },
-            "CommunitySchemeName":
-            {
-            "description": "The name of the community scheme",
-            "type": ["string", "null"]
-            },
-            "ChargeAmount":
-            {
-            "description": "Charge amount in GBP to two decimal places. Omit the currency symbol",
-            "type": ["number", "null"]
-            },
-            "InfoURL":
-            {
-            "description": "URL of web page describing the facilities",
-            "type": ["string", "null"]
-            },
-            "OpeningHours":
-            {
-            "description": "Opening Hours",
-            "type": ["string", "null"]
-            },
-            "ManagedBy":
-            {
-            "description": "Name of organisation managing the toilet",
-            "type": ["string", "null"]
-            },
-            "ReportEmail":
-            {
-            "description": "Email address for reporting problems",
-            "type": ["string", "null"]
-            },
-            "ReportTel":
-            {
-            "description": "Telephone number for reporting problems",
-            "type": ["string", "null"]
-            },
-            "Notes":
-            {
-            "description": "Notes on reporting, accesibility, hours or anything else",
-            "type": ["string", "null"]
-            },
-            "UPRN":
-            {
-            "description": "Unique Property Reference Number of the toilet",
-            "type": ["string", "null"]
-            },
-            "Postcode":
-            {
-            "description": "Postcode of the toilet",
-            "type": ["string", "null"]
-            },
-            "StreetAddress":
-            {
-            "description": "Street address of the toilet",
-            "type": ["string", "null"]
-            },
-            "GeoAreaURI":
-            {
-            "description": "A predefined spatial area that the application is contained in.  Note that these can be derived from X/Y co-ordinates. Comma delimit in spreadsheet where there is more than one",
-            "type": ["string", "null"]
-            },
-            "GeoAreaLabel":
-            {
-            "description": "Labels of the Geo Area URI. Comma delimit in spreadsheet where there is more than one",
-            "type": ["string", "null"]
-            }
-        },
-        "required": [ "ExtractDate", "OrganisationLabel", "ServiceTypeLabel", "LocationText", "GeoX", "GeoY" ]
-        }
-    "#;
-
-#[test]
-fn validate_adur_public_toilets_dataset_with_json_schema() {
-    let csv = ADUR_CSV;
-    let schema = PUBLIC_TOILET_SCHEMA;
-
-    // invalid records with index from original csv
-    // row 1: missing values for ExtractDate and OrganisationLabel
-    // row 3: wrong value for CoordinateReferenceSystem and Category
-    // note: removed unnecessary quotes for string column "OpeningHours"
-    let invalid_expected = r#"ExtractDate,OrganisationURI,OrganisationLabel,ServiceTypeURI,ServiceTypeLabel,LocationText,CoordinateReferenceSystem,GeoX,GeoY,GeoPointLicensingURL,Category,AccessibleCategory,RADARKeyNeeded,BabyChange,FamilyToilet,ChangingPlace,AutomaticPublicConvenience,FullTimeStaffing,PartOfCommunityScheme,CommunitySchemeName,ChargeAmount,InfoURL,OpeningHours,ManagedBy,ReportEmail,ReportTel,Notes,UPRN,Postcode,StreetAddress,GeoAreaURI,GeoAreaLabel
-  ,http://opendatacommunities.org/id/district-council/adur,,http://id.esd.org.uk/service/579,Public toilets,BEACH GREEN PUBLIC CONVENIENCES BRIGHTON ROAD LANCING,OSGB36,518072,103649,http://www.ordnancesurvey.co.uk/business-and-government/help-and-support/public-sector/guidance/derived-data-exemptions.html,Female and male,Unisex,Yes,No,No,No,No,No,No,,,http://www.adur-worthing.gov.uk/streets-and-travel/public-toilets/,S = 09:00 - 21:00 W = 09:00 - 17:00 ,ADC,surveyors@adur-worthing.gov.uk,01903 221471,,60001449,,BEACH GREEN PUBLIC CONVENIENCES BRIGHTON ROAD LANCING,,
-2014-07-07 00:00,http://opendatacommunities.org/id/district-council/adur,Adur,http://id.esd.org.uk/service/579,Public toilets,PUBLIC CONVENIENCES SHOPSDAM ROAD LANCING,OSGB3,518915,103795,http://www.ordnancesurvey.co.uk/business-and-government/help-and-support/public-sector/guidance/derived-data-exemptions.html,Mens,Unisex,Yes,No,No,No,No,No,No,,,http://www.adur-worthing.gov.uk/streets-and-travel/public-toilets/,S = 09:00 - 21:00 W = 09:00 - 17:00,ADC,surveyors@adur-worthing.gov.uk,01903 221471,,60007428,,PUBLIC CONVENIENCES SHOPSDAM ROAD LANCING,,
-"#;
->>>>>>> aa326b72
 
     // copy schema file to workdir
     path.push("public-toilets-schema.json");
